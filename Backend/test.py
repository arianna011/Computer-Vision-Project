from MIDI_Retrieval_System import BootlegScore, MIDIProcessing, QueryProcessing, MusicalObjectDetection
import matplotlib.pyplot as plt
import numpy as np
import os
import evaluation as eval
from main import find_image, main
import time
<<<<<<< HEAD
from multiprocessing import Pool
from multiprocessing import cpu_count

=======
>>>>>>> 139bb57f

def test_bootleg_score(midi_file):
    # visualize bootleg score
    midi = MIDIProcessing(midi_file)
    result, _ =  midi.get_note_events(quant=10)
    both, times, numNotes, _, _ = midi.generate_bootleg_score(result, 2, 2)
    bs = BootlegScore(both[:,0:140])
    bs.visualize(staff_lines=MIDIProcessing.staff_lines_both)

def test_midi_processing():
    # process midi batch
    fileList = './cfg_files/midi.train.list' # list of all midi files to process
    outdir = 'experiments/train/db' # where to save bootleg scores
    MIDIProcessing.process_midi_batch(fileList, outdir)


def test_all_query_bootleg_generation(img_file, verbose=True):

    # PRE-PROCESSING
    proc = QueryProcessing(img_file)
    det = proc.assign_detector()

    proc.normalize_pre_processed_image()
    if verbose: QueryProcessing.show_grayscale_image(proc.norm_inv_img)

    # isolate staff lines
    det.isolate_staff_lines(MusicalObjectDetection.morph_filter_rect_len, 
                            MusicalObjectDetection.notebar_filter_len, 
                            MusicalObjectDetection.notebar_removal)
    hlines = det.isol_staff_lines
    if verbose: QueryProcessing.show_grayscale_image(hlines)

    # compute staff features
    staff_featmap, stave_lens, col_w = det.compute_staff_feature_map(MusicalObjectDetection.stave_feat_map_n_cols, 
                                                                     MusicalObjectDetection.stave_feat_map_lower_bound, 
                                                                     MusicalObjectDetection.stave_feat_map_upper_bound, 
                                                                     MusicalObjectDetection.stave_feat_map_step)
    if verbose:
        print("Feature Map Shape:", staff_featmap.shape)
        print("Stave Lengths:", stave_lens)
        print("Column Width:", col_w)
    
    # NOTEHEAD DETECTION
    keypoints, img_with_keypoints = det.detect_notehead_blobs(min_area=MusicalObjectDetection.note_detect_min_area, 
                                                              max_area = MusicalObjectDetection.note_detect_max_area)
    if verbose: proc.show_color_image(img_with_keypoints)

    note_template, n_crops = det.get_note_template(keypoints, MusicalObjectDetection.note_template_size)
    if verbose:
        print(f'Number of crops: {n_crops}')
        proc.show_grayscale_image(note_template, (3,3))

    _, img_bin_notes = det.adaptive_notehead_detect(note_template, MusicalObjectDetection.note_detect_tol_ratio, MusicalObjectDetection.chord_specs)
    if verbose: proc.show_img_with_bound_boxes(img_bin_notes, det.notes_bboxes)

    note_centers, h_mean, w_mean = det.get_notehead_info()
    if verbose:
        print("Average height: ", h_mean)
        print("Average width: ", w_mean)

    # INFER NOTES VALUES

    # local staff estimation
    est_staff_lines, staff_len = QueryProcessing.estimate_staff_line_locs(staff_featmap, note_centers, stave_lens, col_w, QueryProcessing.max_delta_row_initial, int(-2*QueryProcessing.target_line_sep))
    if verbose:
        QueryProcessing.visualize_pred_staff_lines(est_staff_lines, hlines)
        print(f'Estimated staff length: {staff_len}')

    # global staff midpoints clustering
    stave_mid_pts = QueryProcessing.estimate_staff_midpoints(est_staff_lines, QueryProcessing.min_num_staves, QueryProcessing.max_num_staves, QueryProcessing.min_stave_separation)
    stave_idxs, nh_row_offsets = QueryProcessing.assign_noteheads_to_staves(note_centers, stave_mid_pts)
    if verbose: QueryProcessing.visualize_clusters(proc.norm_inv_img, note_centers, stave_idxs)

    # refined staff lines estimation
    est_staff_line_locs, staff_len = QueryProcessing.estimate_staff_line_locs(staff_featmap, note_centers, stave_lens, col_w, 
                                                                              QueryProcessing.max_delta_row_refined, 
                                                                              (nh_row_offsets-2*QueryProcessing.target_line_sep).astype(int))
    if verbose:
        QueryProcessing.visualize_pred_staff_lines(est_staff_line_locs, hlines)
        print(f'Estimated staff length: {staff_len}')

    # note labeling estimation
    nh_vals = QueryProcessing.estimate_note_labels(est_staff_line_locs)
    if verbose: QueryProcessing.visualize_note_labels(proc.norm_inv_img, nh_vals, note_centers)

    # CLUSTER NOTES AND STAVES

    det.isolate_bar_lines(MusicalObjectDetection.morph_filter_bar_vert, MusicalObjectDetection.morph_filter_bar_hor, MusicalObjectDetection.max_barline_width)
    vlines = det.isol_bar_lines
    if verbose: proc.show_grayscale_image(vlines)

    # compute staff midpoints
    stave_map, evidence = QueryProcessing.determine_stave_grouping(stave_mid_pts, vlines)
    if verbose:
        print(f'Evidences median: ({np.median(evidence[2])}, {np.median(evidence[3])})')
        plt.plot(np.sum(vlines, axis=1))
        for m in stave_mid_pts:
            plt.axvline(m, color = 'r')
        plt.show()
    note_clusters, clusters_pairs = QueryProcessing.cluster_noteheads(stave_idxs, stave_map)
    if verbose: QueryProcessing.visualize_clusters(proc.norm_inv_img, note_centers, note_clusters)

    # BOOTLEG SCORE GENERATION

    note_data = [(int(np.round(note_centers[i][0])), int(np.round(note_centers[i][1])), nh_vals[i], note_clusters[i]) for i in range(len(note_centers))]

    bscore_query, events, event_idxs = QueryProcessing.generate_query_bootleg_score(note_data, clusters_pairs, min_col_diff=w_mean, 
                                                                                    repeat_notes=QueryProcessing.bootleg_repeat_notes, filler=QueryProcessing.bootleg_filler)
    
    QueryProcessing.visualize_long_bootleg_score(bscore_query, QueryProcessing.staff_lines_both)


def test_all_midi_retrieval():
    """
    Test the retrieval of all midi files in the database using the queries in the 'data/queries' folder and evaluate the accuracy of the retrieval
    """
    start = time.time()
    queries = [os.path.join('data/queries', q) for q in os.listdir('data/queries')]
    queries = queries[:400]
    c=0
    for q in queries:
        midi, interval = find_image(q)
        if not _correct_predict(midi.filename, q):
            c += 1 

    print(f'Total Errors: {c}')
    print(f'Total Queries: {len(queries)}')
    print(f'Accuracy: {1 - c/len(queries)}')
    end = time.time()
    print(f"Runtime: {end - start:.4f} secondi")
    print(queries)


def test_all_pdf_retrieval():
    """
    Test the retrieval of all pdf files in the database using the queries in the 'data/queries' folder and evaluate the accuracy of the retrieval
    """
    start = time.time()
    with open('cfg_files/query.train.list', 'r') as file:
        c = 0
        n = 0
        for f in file:
            n += 1
            f = f.rstrip()
            pdf = find_pdf(f)
            if not _correct_predict(pdf, f):
                c += 1
            print(c,n)
    print(f'Total Errors: {c}')
    print(f'Total Queries: {n}')
    print(f'Accuracy: {1 - c/n}')
    end = time.time()
    print(f"Runtime: {end - start:.4f} secondi")

def _correct_predict(file_name, query_name):
    """
    Check if the file retrieved (pdf or midi) corresponds to the query image

    Args:
        file_name (str): name of the file retrieved
        query_name (str): name of the query image
    
    Returns:
        bool: True if the file retrieved corresponds to the query image, False otherwise
    """
    query_name = query_name.split('_')[0]
    piece_query = "".join([c for c in query_name if c.isdigit()])
    piece_midi = "".join([c for c in midi_name if c.isdigit()])
    return piece_query == piece_midi
   

if __name__ == "__main__":

    # random examples
    midi_file = './data/midi/p91.mid'
    midi_db_dir = 'experiments/train/db'

    test_file = 'data/queries/p2_q1_test2.jpg'
    test_file1 = 'data/queries/p2_test3.jpg'
    test_file2 = 'data/queries/p2_test4.jpg'
    test_file3 = 'data/queries/p2_test5.jpg'
    test_file4 = 'data/queries/p2_test6.jpg'

    #test_all_query_bootleg_generation(img_file, verbose=False)

    #bs_score_midi = BootlegScore.build_from_midi(midi_file)
    #bs_score_midi.visualize_long(MIDIProcessing.staff_lines_both, chuncks_sz=500) # many images

    #bs_score_query.visualize(QueryProcessing.staff_lines_both)

    ### save pdfs' bootleg scores as pickle files
    #process_data.process_all_pdfs()

    ### test pdf to image

    #main(images[0], 'MIDI')

    ### test find pdf
    #start = time.time()
    #pdf = find_pdf(test_file3)
    #end = time.time()
    #print(f"PDF: {pdf}, time: {end - start:.4f} secondi")  

    ### test find midi 
    start = time.time()
    midi, interval = find_image(test_file3)
    end = time.time()

    print(f"Runtime: {end - start:.4f} secondi")
    #print(f"MIDI: {midi.filename}, Interval: {interval}")
    

    #test_all_midi_retrieval()
    #test_all_pdf_retrieval()<|MERGE_RESOLUTION|>--- conflicted
+++ resolved
@@ -5,12 +5,9 @@
 import evaluation as eval
 from main import find_image, main
 import time
-<<<<<<< HEAD
 from multiprocessing import Pool
 from multiprocessing import cpu_count
 
-=======
->>>>>>> 139bb57f
 
 def test_bootleg_score(midi_file):
     # visualize bootleg score
