--- conflicted
+++ resolved
@@ -150,34 +150,9 @@
 
 
     # test alignment
-<<<<<<< HEAD
     piece_str = os.path.basename(img_file).split('_')[0]
     midi_bscore_pkl = '{}/{}.pkl'.format(midi_db_dir, piece_str)
     bscore_midi = BootlegScore.load_midi_bootleg(midi_bscore_pkl)
     bscore_midi.align_to_query(bs_score_query)
     bscore_midi.visualize_alignment()
-    bscore_midi.visualize_aligned_bootleg_scores()
-=======
-
-    #piece_str = os.path.basename(img_file).split('_')[0]
-    #midi_bscore_pkl = '{}/{}.pkl'.format(midi_db_dir, piece_str)
-    #bscore_midi = BootlegScore.load_midi_bootleg(midi_bscore_pkl)
-    #bscore_midi.align_to_query(bs_score_query)
-    #bscore_midi.visualize_alignment()
-    #bscore_midi.visualize_aligned_bootleg_scores()
-
-    #process_data.process_all_midis()
-    
-    # outs = process_data.process_all_queries() # takes a while
-    # print(outs)
-
-    # score_info = process_data.import_score_info()
-    # midi_info = process_data.import_midi_info()
-    # query_info = process_data.get_query_ground_truth(score_info, midi_info)
-    # process_data.save_query_info_to_file(query_info)
-
-    # F, P, R, hyp_info = eval.compute_precision_recall()
-    # print(f'F-score: {F}, Precision: {P}, Recall: {R}')
-    # # eval.print_debugging_info(score_info, midi_info, query_info, hyp_info)
-    # eval.show_runtime_stats()
->>>>>>> 050080cc
+    bscore_midi.visualize_aligned_bootleg_scores()