--- conflicted
+++ resolved
@@ -61,16 +61,9 @@
     if min_pair_train < min_pair_test:
          min_pair = min_pair_train
     else:
-<<<<<<< HEAD
          min_pair = min_pair_test      
     midi_file = os.path.join(dir_midi, min_pair[1].replace('.pkl', '.mid'))
     interval = min_pair[2]
-=======
-         max_pair = max_pair_test      
-    midi_file = os.path.join(dir_midi, max_pair[1].replace('.pkl', '.mid'))
-    interval = max_pair[2]
-    print(f"Query {img}: Returning {midi_file}, interval ({interval[0]} s, {interval[1]} s)")
->>>>>>> 139bb57f
     return midi_file, interval
 
 
@@ -93,17 +86,10 @@
     with Pool() as pool:
             all_similarity = pool.starmap(_process_pdf, [(pdf, bscore_query, dir_pkl) for pdf in pdf_files])
 
-<<<<<<< HEAD
     # take the PDF with the minimum distance
     min_pair = min(all_similarity, key=lambda x: x[0])    
     pdf_file = os.path.join(dir_pdf, f"{min_pair[1].split('.')[0]}.pdf")
 
-=======
-    # take the PDF with the maximum similarity
-    max_pair = max(all_similarity, key=lambda x: x[0])    
-    pdf_file = os.path.join(dir_pdf, f"{max_pair[1].split('_')[0]}.pdf")
-    print(f"Query {img}: Returning {pdf_file}")
->>>>>>> 139bb57f
     return pdf_file, None
 
 
